=head1 Create Representative Genome Server Directory

    p3-rep-prots.pl [options] outDir

This script processes a list of genome IDs to create a directory suitable for use by the L<RepresentativeGenomes> server.
It will extract all the instances of the specified seed protein (default is Phenylanyl synthetase alpha chain). The list of genome IDs and
names will go in the output file C<complete.genomes> and a FASTA of the seed proteins in C<6.1.1.20.fasta>.

=head2 Parameters

The positional parameter is the name of the output directory. If it does not exist, it will be created.

The standard input can be overriddn using the options in L<P3Utils/ih_options>.

Additional command-line options are those given in L<P3Utils/col_options> plus the following
options.

=over 4

=item clear

Clear the output directory if it already exists. The default is to leave existing files in place.

=item prot

Role name of the protein to use. The default is C<Phenylalanyl-tRNA synthetase alpha chain>.

=item dna

If specified, a C<6.1.1.20.dna.fasta> file will be produced in addition to the others, containing
the DNA sequences of the proteins.

=item debug

If specified, status messages for the PATRIC3 API will be displayed.

=back

=cut

use strict;
use P3DataAPI;
use P3Utils;
use Stats;
use File::Copy::Recursive;
use RoleParse;
use Time::HiRes;
use Math::Round;
use FastA;
use Data::Dumper;

$| = 1;
# Get the command-line options.
my $opt = P3Utils::script_opts('outDir', P3Utils::col_options(), P3Utils::ih_options(),
        ['clear', 'clear the output directory if it exists'],
        ['prot=s', 'name of the protein to use', { default => 'Phenylalanyl-tRNA synthetase alpha chain' }],
        ['dna', 'produce a DNA FASTA file in addition to the default files'],
        ['debug', 'show P3 API messages']
        );
# Get the output directory name.
my ($outDir) = @ARGV;
if (! $outDir) {
    die "No output directory specified.";
} elsif (! -d $outDir) {
    print "Creating directory $outDir.\n";
    File::Copy::Recursive::pathmk($outDir) || die "Could not create $outDir: $!";
} elsif ($opt->clear) {
    print "Erasing directory $outDir.\n";
    File::Copy::Recursive::pathempty($outDir) || die "Error clearing $outDir: $!";
}
# Check for DNA mode.
my $dnaFile;
if ($opt->dna) {
    $dnaFile = "$outDir/6.1.1.20.dna.fasta";
}
# Create the statistics object.
my $stats = Stats->new();
# Create a filter from the protein name.
my $protName = $opt->prot;
my @filter = (['eq', 'product', $protName]);
# Save the checksum for the seed role.
my $roleCheck = RoleParse::Checksum($protName);
# Create a list of the columns we want.
<<<<<<< HEAD
my @cols = qw(genome_id genome_name patric_id aa_sequence_md5 product);
=======
my @cols = qw(genome_id genome_name patric_id aa_sequence
 product);
>>>>>>> 6914166a
if ($dnaFile) {
    push @cols, 'na_sequence_md5';
}
# Open the output files.
print "Setting up files.\n";
open(my $gh, '>', "$outDir/complete.genomes") || die "Could not open genome output file: $!";
open(my $fh, '>', "$outDir/6.1.1.20.fasta") || die "Could not open FASTA output file: $!";
my $nh;
if ($dnaFile) {
    open($nh, '>', $dnaFile) || die "Could not open DNA output file: $!";
}
# Get access to PATRIC.
my $p3 = P3DataAPI->new();
if ($opt->debug) {
    $p3->debug_on(\*STDERR);
}
# Open the input file.
my $ih = P3Utils::ih($opt);
# Read the incoming headers.
my ($outHeaders, $keyCol) = P3Utils::process_headers($ih, $opt);
# Get the full list of proteins.
print "Reading proteins.\n";
my $start0 = time;
my $protList = P3Utils::get_data($p3, feature => \@filter, \@cols);
print scalar(@$protList) . " proteins returned in " . Math::Round::nearest(0.01, time - $start0) . " seconds.\n";
# Get the list of genomes we want.
print "Reading genomes.\n";
my $genomes = P3Utils::get_col($ih, $keyCol);
my %genomes = map { $_ => 1 } @$genomes;
print scalar(@$genomes) . " genomes found in input file.\n";
my ($gCount, $pCount) = 0;
# This will track the proteins for each genome. It maps a genome ID to a list of protein tuples [name, seq, dna].
my %proteins;
# Loop through the proteins.
print "Processing proteins.\n";
for my $prot (@$protList) {
    my ($genome, $name, $fid, $seq, $product, $dna) = @$prot;
    if ($fid) {
        # We have a real feature, check the genome.
        if (! $genomes{$genome}) {
            $stats->Add(filteredGenome => 1);
        } else {
            my $check = RoleParse::Checksum($product // '');
            if ($check ne $roleCheck) {
                $stats->Add(funnyProt => 1);
            } else {
                push @{$proteins{$genome}}, [$name, $seq, $dna];
                $stats->Add(protFound => 1);
            }
        }
    }
    $pCount++;
    print "$pCount proteins processed.\n" if $pCount % 10000 == 0;
}
# Process the genomes one at a time, remembering MD5s.
my %md5s;
print "Processing genomes.\n";
<<<<<<< HEAD
for my $genome (@$genomes) {
    if (! $proteins{$genome}) {
        $stats->Add(genomeNotFound => 1);
    } else {
        my @prots = @{$proteins{$genome}};
        $stats->Add(genomeFound => 1);
        if (scalar @prots > 1) {
            # Skip if we have multiple proteins.
            $stats->Add(multiProt => 1);
            delete $proteins{$genome};
        } else {
            # Remember the genome name and sequence.
            my ($name, $protMd5, $dnaMd5) = @{$prots[0]};
            $proteins{$genome} = [$name, $protMd5, $dnaMd5];
            $md5s{$protMd5} = 1;
            if ($dnaMd5) {
                $md5s{$dnaMd5} = 1;
            }
            $stats->Add(genomeSaved => 1);
        }
    }
}
# Get the sequences.
print "Reading MD5s.\n";
my $start1 = time;
my $md5Hash = $p3->lookup_sequence_data_hash([keys %md5s]);
print "Sequences retrieved in " . (time - $start1) . " seconds.\n";
=======

>>>>>>> 6914166a
for my $genome (keys %proteins) {
    my ($name, $protMd5, $dnaMd5) = @{$proteins{$genome}};
    my $seq = $md5Hash->{$protMd5};
    if (! $seq) {
        $stats->Add(missingProtein => 1);
    } else {
<<<<<<< HEAD
=======
        # Get the genome name and sequence MD5s.
        my ($name, $seq, $dna) = @{$prots[0]};
>>>>>>> 6914166a
        print $gh "$genome\t$name\n";
        print $fh ">$genome\n$seq\n";
        if ($nh && $dnaMd5) {
            my $dna = $md5Hash->{$dnaMd5};
            if (! $dna) {
                $stats->Add(missingDna => 1);
            } else {
                print $nh ">$genome\n$dna\n";
                $stats->Add(dnaOut => 1);
            }
        }
    }
    $stats->Add(genomeOut => 1);
    $gCount++;
    print "$gCount genomes processed.\n" if $gCount % 10000 == 0;
}
$stats->Add(timeElapsed => int(time - $start0));
print "All done.\n" . $stats->Show();<|MERGE_RESOLUTION|>--- conflicted
+++ resolved
@@ -81,12 +81,8 @@
 # Save the checksum for the seed role.
 my $roleCheck = RoleParse::Checksum($protName);
 # Create a list of the columns we want.
-<<<<<<< HEAD
+
 my @cols = qw(genome_id genome_name patric_id aa_sequence_md5 product);
-=======
-my @cols = qw(genome_id genome_name patric_id aa_sequence
- product);
->>>>>>> 6914166a
 if ($dnaFile) {
     push @cols, 'na_sequence_md5';
 }
@@ -144,7 +140,6 @@
 # Process the genomes one at a time, remembering MD5s.
 my %md5s;
 print "Processing genomes.\n";
-<<<<<<< HEAD
 for my $genome (@$genomes) {
     if (! $proteins{$genome}) {
         $stats->Add(genomeNotFound => 1);
@@ -172,20 +167,12 @@
 my $start1 = time;
 my $md5Hash = $p3->lookup_sequence_data_hash([keys %md5s]);
 print "Sequences retrieved in " . (time - $start1) . " seconds.\n";
-=======
-
->>>>>>> 6914166a
 for my $genome (keys %proteins) {
     my ($name, $protMd5, $dnaMd5) = @{$proteins{$genome}};
     my $seq = $md5Hash->{$protMd5};
     if (! $seq) {
         $stats->Add(missingProtein => 1);
     } else {
-<<<<<<< HEAD
-=======
-        # Get the genome name and sequence MD5s.
-        my ($name, $seq, $dna) = @{$prots[0]};
->>>>>>> 6914166a
         print $gh "$genome\t$name\n";
         print $fh ">$genome\n$seq\n";
         if ($nh && $dnaMd5) {
