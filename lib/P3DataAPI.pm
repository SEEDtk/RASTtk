--- conflicted
+++ resolved
@@ -4,11 +4,9 @@
 use strict;
 use JSON::XS;
 use Data::Dumper;
-<<<<<<< HEAD
-use URI::Escape;  # uri_escape()
-=======
+
 no warnings 'once';
->>>>>>> c16a3487
+
 
 eval {
     require FIG_Config;
@@ -67,19 +65,11 @@
     {
 	my $lim = "limit($chunk,$start)";
 	my $q = "$qstr&$lim";
-<<<<<<< HEAD
-	#print "Qry $url?$q\n";
-#	my $resp = $ua->post($url,
-#			     Accept => "application/json",
-#			     Content => $q);
-	my $resp = $ua->get("$url?$q", Accept => "application/json");
-=======
 #       print STDERR "Qry $url '$q'\n";
 	my $resp = $ua->post($url,
 			     Accept => "application/json",
 			     Content => $q);
 #	my $resp = $ua->get("$url?$q", Accept => "application/json");
->>>>>>> c16a3487
 	if (!$resp->is_success)
 	{
 	    die "Failed: " . $resp->code . "\n" . $resp->content;
